--- conflicted
+++ resolved
@@ -25,11 +25,8 @@
 # required for descriptor calc to not hang
 export OMP_NUM_THREADS=1
 
-<<<<<<< HEAD
-=======
 export ACE_FIT_COMMAND="julia ${HOME}/.julia/packages/ACE1pack/rq4n0/scripts/ace_fit.jl"
 
->>>>>>> 043d7c64
 rm -rf $HOME/pytest_wfl
 pytest -v -s --basetemp $HOME/pytest_wfl --runremote --runslow --runperf -rxXs >> complete_pytest.tin.out 2>&1
 
