--- conflicted
+++ resolved
@@ -401,7 +401,6 @@
         An example that does the same thing is shown in the following construction:
 
         .. code-block:: python
-<<<<<<< HEAD
 
             cs = ConfigSet(["in0.xyz", "in1.xyz"])
             os = OutputSpec(["out0.xyz", "out1.xyz"])
@@ -526,149 +525,6 @@
         which might happen if no input_CS_loc passed to OutputSpec.store() specified
         that file.
         """
-        if self.closed:
-            return True
-
-        if self.files is not None:
-            return all([(self.file_root / f).exists() for f in self.files])
-
-        return False
-
-
-    def to_ConfigSet(self):
-        if self.files is not None:
-            if self.single_file:
-                cs = ConfigSet(self.files[0], file_root = self.file_root)
-            else:
-                cs = ConfigSet(self.files, file_root = self.file_root)
-        else:
-            cs = ConfigSet(self.configs)
-        return cs
-=======
-
-            cs = ConfigSet(["in0.xyz", "in1.xyz"])
-            os = OutputSpec(["out0.xyz", "out1.xyz"])
-            for at_in in cs:
-                # define at_out, either an Atoms or a (nested) list of Atoms, based on at_in
-                .
-                .
-                # the next line can also use at_in.info["_ConfigSet_loc"] instead of cs.get_loc()
-                os.store(at_out, cs.get_loc())
-            os.close()
-
-
-        Parameters
-        ----------
-
-        configs: Atoms / iterable(Atoms / iterable)
-            configurations to store
-
-        input_CS_loc: str, default ""
-            location in input iterable (source ConfigSet) so that output iterable has same structure as source
-            ConfigSet. Available from the ConfigSet that is's being iterated over via ConfigSet.cur_loc
-            or the ConfigSet iterator's returned Atoms.info["_ConfigSet_loc"]. Required when writing
-            to multiple files (since top level of location indicates which file), otherwise defaults
-            to appending to single file or top level list of configs.
-        """
-        if self.closed:
-            raise ValueError("Cannot store after OutputSpec.close() has been called")
-
-        if configs is None:
-            return
-
-        if self.files is not None:
-            if self.single_file:
-                # write to a file, preserving all location info
-
-                # test for inconsistent sequence of provided/absent input_CS_loc
-                if input_CS_loc is None or len(input_CS_loc) == 0:
-                    # nothing provided, make sure this is consistent with previous calls and if so increment loc
-                    if self.first_store_call:
-                        self.cur_store_loc = 0
-                    else:
-                        # not the first call, cur_store_loc should be value from previous call
-                        if self.cur_store_loc is None:
-                            raise RuntimeError("got no input_CS_loc but previous calls did provide input_CS_loc")
-                        self.cur_store_loc += 1
-                else:
-                    # provided input_CS_loc, make sure previous calls didn't omit this info
-                    if self.cur_store_loc is not None:
-                        raise RuntimeError("store cannot get input_CS_loc after calls that did not provide it")
-
-                if self.cur_store_loc is not None:
-                    input_CS_loc = ConfigSet._loc_sep + str(self.cur_store_loc)
-
-                self._open_file(0)
-                OutputSpec._write_to_file(self.cur_file, self.cur_file_type, configs, input_CS_loc)
-                self.first_store_call = False
-                return
-
-            # write to multiple files, using top level location as index to file
-            if len(input_CS_loc) == 0:
-                raise ValueError("For OutputSpec with multiple files, store() requires input_CS_loc")
-            file_ind = int(input_CS_loc.split(ConfigSet._loc_sep)[1])
-            self._open_file(file_ind)
-            # write to file, stripping off leading component of input_CS_loc since that corresponds to
-            # which file
-            sub_loc = input_CS_loc.split(ConfigSet._loc_sep)[2:]
-            if len(sub_loc) > 0:
-                sub_loc = [""] + sub_loc
-            OutputSpec._write_to_file(self.cur_file, self.cur_file_type, configs,
-                                      ConfigSet._loc_sep.join(sub_loc))
-        else:
-            # store in self.configs
-            if len(input_CS_loc) == 0:
-                # no location, just write to top level list
-                self.configs.append(configs)
-                return
-
-            # store in correct location
-            input_CS_loc = input_CS_loc.split(ConfigSet._loc_sep)[1:]
-
-            # NOTE: this will create extra empty containers if indices skip.
-            # We should think about whether this is the best behavior.
-            cur_container = self.configs
-            for depth in range(len(input_CS_loc)):
-                ind = input_CS_loc[depth]
-                try:
-                    ind = int(ind)
-                    # append empty containers as needed
-                    cur_container += [[] for _ in range(ind + 1 - len(cur_container))]
-                    if depth < len(input_CS_loc) - 1:
-                        cur_container = cur_container[ind]
-                    else:
-                        cur_container[ind] = configs
-                except ValueError as exc:
-                    raise RuntimeError("ConfigSet_loc indices must be integers") from exc
-
-
-    def close(self):
-        """Finishes OutputSpec writing, closing all open files and renaming temporaries
-        """
-        self.closed = True
-
-        if self.files is not None:
-            if self.cur_file is not None:
-                self.cur_file.close()
-            for f in self.files:
-                tmp_f = self.file_root / f.parent / ("tmp." + f.name)
-                if tmp_f.exists():
-                    tmp_f.rename(self.file_root / f)
-
-
-    def done(self):
-        """Determine if all output has been created and writing operation is done from
-        a previous run, even before any configurations have been written.  Never true
-        for in-memory storage.
-
-        Since files are initially written to under temporary names and renamed to
-        their final names only after OutpuSpec.close(), this will only return true if
-        close has been called.
-
-        NOTE: This will return false if a file specified in the constructor does not exist,
-        which might happen if no input_CS_loc passed to OutputSpec.store() specified
-        that file.
-        """
         if self.files is not None:
             return all([(self.file_root / f).exists() for f in self.files])
         else:
@@ -720,67 +576,17 @@
 
     def _open_file(self, file_ind):
         """Open a file, using a temporary name, if it's not already open
->>>>>>> 043d7c64
 
         Parameters
         ----------
 
-<<<<<<< HEAD
-    @staticmethod
-    def _write_to_file(fd, file_type, configs, store_loc_stem):
-        """Write one or more Atoms to a file, storing their locations
-
-        Parameters
-        ----------
-
-        fd: file object
-            file to write to
-
-        file_type: str
-            file type passed to ase.io.write(..., format=file_type)
-
-        configs: Atoms / iterable(Atoms / iterable(Atoms / iterable))
-            configurations to write
-
-        store_loc_stem: str
-            stem part of stored location to which relative location within this iterable
-            will be appended
-        """
-        if isinstance(configs, Atoms):
-            if store_loc_stem is not None and len(store_loc_stem) > 0:
-                configs.info["_ConfigSet_loc"] = store_loc_stem
-            ase.io.write(fd, configs, format=file_type)
-        else:
-            # iterable, possibly nested
-            for item_i, item in enumerate(configs):
-                # WARNING: this will fail if store_loc_stem is None.  Is this what we want?
-                item_loc = store_loc_stem + ConfigSet._loc_sep + str(item_i)
-                OutputSpec._write_to_file(fd, file_type, item, item_loc)
-=======
         file_ind: int
             index into self.files list for file to open
         """
->>>>>>> 043d7c64
 
         if self.cur_file_ind == file_ind:
             return
 
-<<<<<<< HEAD
-    def _open_file(self, file_ind):
-        """Open a file, using a temporary name, if it's not already open
-
-        Parameters
-        ----------
-
-        file_ind: int
-            index into self.files list for file to open
-        """
-
-        if self.cur_file_ind == file_ind:
-            return
-
-=======
->>>>>>> 043d7c64
         # open new file
         if self.cur_file is not None:
             self.cur_file.close()
