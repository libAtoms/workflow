--- conflicted
+++ resolved
@@ -76,12 +76,6 @@
         if self._wfl_scratchdir is not None:
             for f in Path(self.directory).glob("*"):
                 shutil.move(f, self._cur_rundir)
-<<<<<<< HEAD
-            if list(Path(self.directory).iterdir()) != []:
-                warnings.warn(f"scratchdir {self.directory} is not empty, not deleting.")
-            else:
-                Path(self.directory).rmdir()
-=======
             if Path(self.directory).exists():
                 if list(Path(self.directory).iterdir()) != []:
                     warnings.warn(f"scratchdir {self.directory} is not empty, not deleting.")
@@ -91,7 +85,6 @@
             # remove self._cur_rundir if nothing was moved from scratchdir
             if list(self._cur_rundir.iterdir()) == []:
                 self._cur_rundir.rmdir()
->>>>>>> 646fae32
 
 
     def cleanup(self):
