--- conflicted
+++ resolved
@@ -19,11 +19,7 @@
 
 
 def _sample_autopara_wrappable(atoms, calculator, steps, dt, integrator="NVTBerendsen", temperature=None, temperature_tau=None,
-<<<<<<< HEAD
-              pressure=None, pressure_tau=None, compressibility_fd_displ=0.01, logger=None, logfile=None,
-=======
-              pressure=None, pressure_tau=None, compressibility_au=None, compressibility_fd_displ=0.01,
->>>>>>> a3d80b86
+              pressure=None, pressure_tau=None, compressibility_au=None, compressibility_fd_displ=0.01, logger=None, logfile=None,
               traj_step_interval=1, skip_failures=True, results_prefix='last_op__md_', verbose=False, update_config_type="append",
               traj_select_during_func=lambda at: True, traj_select_after_func=None, abort_check=None, rng=None,
               _autopara_per_item_info=None):
@@ -140,14 +136,9 @@
         rng = _autopara_per_item_info[at_i].get("rng")
 
         at.calc = calculator
-<<<<<<< HEAD
-#        if logger is not None:
-#            logger = logger(at, logfile, mode="w") 
-        compressibility = None
-        if pressure is not None:
-=======
+
         if pressure is not None and compressibility_au is None:
->>>>>>> a3d80b86
+
             pressure = sample_pressure(pressure, at, rng=rng)
             at.info['MD_pressure_GPa'] = pressure
             # convert to ASE internal units
